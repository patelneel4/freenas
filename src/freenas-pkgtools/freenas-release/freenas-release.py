--- conflicted
+++ resolved
@@ -734,11 +734,7 @@
             rv.append(p)
         if rv and name:
             if len(rv) > 1:
-<<<<<<< HEAD
-                raise Exception("Too many results for packge %s:  expected 1, got %d" % (P.Name(), len(rv)))
-=======
                 raise Exception("Too many results for package %s:  expected 1, got %d" % (name, len(rv)))
->>>>>>> 4e9d7c3b
             return rv[0]
         return rv
 
@@ -1164,20 +1160,11 @@
     # Locabl variables
     db = None
 
-<<<<<<< HEAD
-    options = "a:D:dvP"
-    long_options = ["archive=", "destination=",
-                    "database=",
-                    "debug", "verbose",
-                    "project=",
-                ]
-=======
     options = "a:D:dv"
     long_options = ["archive=", "destination=",
                  "database=",
                  "debug", "verbose",
                     ]
->>>>>>> 4e9d7c3b
 
     try:
         opts, args = getopt.getopt(sys.argv[1:], options, long_options)
