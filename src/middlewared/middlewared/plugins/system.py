--- conflicted
+++ resolved
@@ -157,11 +157,9 @@
         `autotune` when enabled executes autotune script which attempts to optimize the system based on the installed
         hardware.
 
-<<<<<<< HEAD
         When `syslogserver` is defined, logs of `sysloglevel` or above are sent.
-=======
+
         `legacy_ui` is disabled by default. Enabling it allows end users to use the legacy UI.
->>>>>>> 44733025
         """
         config_data = await self.config()
         original_data = config_data.copy()
@@ -229,16 +227,14 @@
             if original_data['fqdn_syslog'] != config_data['fqdn_syslog']:
                 await self.middleware.call('service.restart', 'syslogd', {'onetime': False})
 
-<<<<<<< HEAD
             if (
                 original_data['sysloglevel'].lower() != config_data['sysloglevel'].lower()
                 or original_data['syslogserver'] != config_data['syslogserver']
             ):
                 await self.middleware.call('service.restart', 'syslogd')
-=======
+
             if original_data['legacy_ui'] != config_data['legacy_ui']:
                 await self.middleware.call('service.reload', 'http')
->>>>>>> 44733025
 
         return await self.config()
 
