--- conflicted
+++ resolved
@@ -17,11 +17,8 @@
          gdb,
          glusterfs-server,
          inadyn,
-<<<<<<< HEAD
          keepalived,
-=======
          intel-pcm,
->>>>>>> a4aacd03
          kdump-tools,
          ladvd,
          libnginx-mod-http-uploadprogress,
